--- conflicted
+++ resolved
@@ -59,11 +59,6 @@
     "@types/is-glob": "*",
     "@types/semver": "*",
     "@types/tmp": "*",
-<<<<<<< HEAD
-    "@typescript-eslint/shared-fixtures": "5.46.0",
-    "downlevel-dts": "*",
-=======
->>>>>>> 8e35735e
     "glob": "*",
     "jest": "*",
     "jest-specific-snapshot": "*",
